--- conflicted
+++ resolved
@@ -7,12 +7,10 @@
 
 /// @title CreditVaultBase
 /// @dev This contract is an abstract base contract for Credit Vaults.
-<<<<<<< HEAD
-/// It provides utility functions for reentrancy protection, taking vault snapshots,
-=======
-/// It provides utility functions for reentrancy protection, taking vault snapshots, 
->>>>>>> 1f261ba4
-/// checking vault and account status, and disabling controllers.
+/// It provides standard modifiers for reentrancy protection and account/vault 
+/// status checks scheduling. It declares functions that must be defined in the child 
+/// contract in order to correctly implement controller release, vault snapshotting and 
+/// account/vaults status checks.
 abstract contract CreditVaultBase is ICreditVault, CVCClient {
     uint internal constant REENTRANCY_GUARD__UNLOCKED = 1;
     uint internal constant REENTRANCY_GUARD__LOCKED = 2;
